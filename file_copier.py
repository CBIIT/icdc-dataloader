--- conflicted
+++ resolved
@@ -267,19 +267,11 @@
                         file_size_field = self.adapter_config['adapter_params']['size_field']
                         if file_info[file_size_field] != '':
                             if file_size != int(file_info[file_size_field]):
-<<<<<<< HEAD
-                                self.log.error('Line {}: file "{}" file size validation failed: expected file size {} bytes, actual file size: {}, file skiped!'.format(job[self.LINE], file_info['file_name'], file_info[file_size_field], file_size))
-=======
                                 self.log.error('Line {}: file "{}" file size validation failed: expected file size {} bytes, actual file size: {}, file skipped!'.format(job[self.LINE], file_info['file_name'], file_info[file_size_field], file_size))
->>>>>>> d83dafea
                                 file_skip = True
                     if file_skip == False:
                         try:
                             result = self.copier.copy_file(file_info, self.overwrite, self.dryrun, self.verify_md5)
-<<<<<<< HEAD
-
-=======
->>>>>>> d83dafea
                             if result[Copier.STATUS]:
                                 indexd_record = {}
                                 self.populate_indexd_record(indexd_record, result)
