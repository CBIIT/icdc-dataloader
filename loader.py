--- conflicted
+++ resolved
@@ -213,23 +213,17 @@
                 props = Props(config.prop_file)
             schema = ICDC_Schema(config.schema_files, props)
             if not config.dry_run:
-<<<<<<< HEAD
-                driver = GraphDatabase.driver(config.neo4j_uri, auth=(config.neo4j_user, config.neo4j_password))
+                driver = GraphDatabase.driver(
+                    config.neo4j_uri,
+                    auth=(config.neo4j_user, config.neo4j_password),
+                    encrypted=False
+                )
 
             plugins = []
             if len(config.plugins) > 0:
                 for plugin_config in config.plugins:
                     plugins.append(prepare_plugin(plugin_config, schema))
             loader = DataLoader(driver, schema, plugins)
-=======
-                driver = GraphDatabase.driver(
-                    config.neo4j_uri,
-                    auth=(config.neo4j_user, config.neo4j_password),
-                    encrypted=False
-                )
-            visit_creator = VisitCreator(schema)
-            loader = DataLoader(driver, schema, visit_creator)
->>>>>>> 53134ba8
 
             loader.load(file_list, config.cheat_mode, config.dry_run, config.loading_mode, config.wipe_db,
                         config.max_violations, split=config.split_transactions,
