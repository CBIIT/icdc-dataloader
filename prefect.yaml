--- conflicted
+++ resolved
@@ -84,69 +84,32 @@
         env:
           PREFECT_LOGGING_EXTRA_LOGGERS: "Data Loader,Loader,ICDC Schema,S3 Bucket,Bento Config,Copier,ESLoader,FileLoader,File Loader,Model Converter,Props,UUID_util,Bento_adapter,SQS,Visibility Extender,VisitCreator,VisitCreator,Props"
 
-<<<<<<< HEAD
-  work_pool:
-    name: crdc-dh-validation
-    work_queue_name: default
-    job_variables:
-      env:
-        PREFECT_LOGGING_EXTRA_LOGGERS: "Data Loader,Loader,ICDC Schema,S3 Bucket,Bento Config,Copier,ESLoader,FileLoader,File Loader,Model Converter,Props,UUID_util,Bento_adapter,SQS,Visibility Extender,VisitCreator,VisitCreator,Props"
-
-- name: stream-file-validator
-  version: null
-  tags: []
-  description: null
-  schedule: {}
-  flow_name: null
-  entrypoint:  stream_file_validator_prefect.py:stream_file_validator
-  parameters:
-    # Manifest file location
-    manifest_folder: manifest_file_folder
-    # Column names in the manifest file
-    file_name: file_name
-    file_url: file_location
-    file_size: file_size
-    file_md5: md5sum
-    # If file urls are not available in the manifest, then bucket name and prefix (folder name) need to be provided
-    s3_validation_bucket_list:
-      - s3_bucket_1
-    s3_validation_prefix_list:
-      - s3_prefix_1
-    download_from_s3: True
-    s3_download_bucket: s3_download_bucket
-    s3_download_prefix: s3_download_prefix
-    # Output file location, defualt is tmp/
-    output_folder: tmp
-  work_pool:
-    name: crdc-dh-validation
-    work_queue_name: default
-    job_variables: {}
-=======
-  #- name: data-hub-dev-icdc
-  #  version: null
-  #  tags: []
-  #  description: null
-  #  schedule: {}
-  #  flow_name: null
-  #  entrypoint: loader_prefect:data_hub_loader
-  #  parameters:
-  #    s3_folder: ""
-  #    cheat_mode: False
-  #    dry_run: False
-  #    wipe_db: False
-  #    mode: "upsert"
-  #    secret_name: "{{ prefect.variables.secret_name_dev }}"
-  #    schemas:
-  #      - ../icdc-model-tool/model-desc/icdc-model.yml
-  #      - ../icdc-model-tool/model-desc/icdc-model-props.yml
-  #    prop_file: config/props-icdc-pmvp.yml
-  #    no_parents: False
-  #
-  #  work_pool:
-  #    name: crdc-dh-validation
-  #    work_queue_name: default
-  #    job_variables:
-  #      env:
-  #        PREFECT_LOGGING_EXTRA_LOGGERS: "Data Loader,Loader,ICDC Schema,S3 Bucket,Bento Config,Copier,ESLoader,FileLoader,File Loader,Model Converter,Props,UUID_util,Bento_adapter,SQS,Visibility Extender,VisitCreator,VisitCreator,Props"
-  #
->>>>>>> 3d400156
+  - name: stream-file-validator
+    version: null
+    tags: []
+    description: null
+    schedule: {}
+    flow_name: null
+    entrypoint:  stream_file_validator_prefect.py:stream_file_validator
+    parameters:
+      # Manifest file location
+      manifest_folder: manifest_file_folder
+      # Column names in the manifest file
+      file_name: file_name
+      file_url: file_location
+      file_size: file_size
+      file_md5: md5sum
+      # If file urls are not available in the manifest, then bucket name and prefix (folder name) need to be provided
+      s3_validation_bucket_list:
+        - s3_bucket_1
+      s3_validation_prefix_list:
+        - s3_prefix_1
+      download_from_s3: True
+      s3_download_bucket: s3_download_bucket
+      s3_download_prefix: s3_download_prefix
+      # Output file location, defualt is tmp/
+      output_folder: tmp
+    work_pool:
+      name: crdc-dh-validation
+      work_queue_name: default
+      job_variables: {}